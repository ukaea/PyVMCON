--- conflicted
+++ resolved
@@ -9,13 +9,8 @@
 readme = "README.md"
 license = { file = "LICENSE" }
 authors = [{ name = "Timothy Nunn", email = "timothy.nunn@ukaea.uk" }]
-<<<<<<< HEAD
 requires-python = ">=3.8"
-dependencies = ["numpy>=1.19", "scipy>=1.6", "cvxpy>=1.3"]
-=======
-requires-python = ">=3.6"
 dependencies = ["numpy>=1.19", "cvxpy>=1.3"]
->>>>>>> 8cd8d1c7
 classifiers = [
     "Intended Audience :: Science/Research",
     "License :: OSI Approved :: MIT License",
